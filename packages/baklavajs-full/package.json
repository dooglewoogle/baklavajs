--- conflicted
+++ resolved
@@ -1,10 +1,6 @@
 {
     "name": "@baklavajs/full",
-<<<<<<< HEAD
-    "version": "1.1.1",
-=======
     "version": "1.1.3",
->>>>>>> 6538ed94
     "description": "Full installation of BaklavaJS including the core and all plugins",
     "author": "newcat <freddy.wagner@web.de>",
     "homepage": "https://newcat.github.io/baklavajs",
@@ -33,10 +29,6 @@
         "@baklavajs/plugin-engine": "^1.1.1",
         "@baklavajs/plugin-interface-types": "^1.1.1",
         "@baklavajs/plugin-options-vue": "^1.1.1",
-<<<<<<< HEAD
-        "@baklavajs/plugin-renderer-vue": "^1.1.1"
-=======
         "@baklavajs/plugin-renderer-vue": "^1.1.3"
->>>>>>> 6538ed94
     }
 }